--- conflicted
+++ resolved
@@ -19,15 +19,9 @@
 [dependencies]
 ant-build-info = { path = "../ant-build-info", version = "0.1.27" }
 ant-logging = { path = "../ant-logging", version = "0.2.49" }
-<<<<<<< HEAD
-ant-protocol = { path = "../ant-protocol", version = "1.0.4", features=["rpc"] }
-ant-node = { path = "../ant-node", version = "0.3.11" }
-ant-service-management = { path = "../ant-service-management", version = "0.4.12" }
-=======
 ant-protocol = { path = "../ant-protocol", version = "1.0.5", features=["rpc"] }
 ant-node = { path = "../ant-node", version = "0.4.0" }
 ant-service-management = { path = "../ant-service-management", version = "0.4.13" }
->>>>>>> 38efcecc
 async-trait = "0.1"
 bls = { package = "blsttc", version = "8.0.1" }
 clap = { version = "4.2.1", features = ["derive"] }
