--- conflicted
+++ resolved
@@ -43,9 +43,7 @@
 };
 use futures::future::Either;
 use futures::StreamExt;
-#[cfg(feature = "upnp")]
-use libp2p::swarm::behaviour::toggle::Toggle;
-use libp2p::{core::muxing::StreamMuxerBox, relay};
+use libp2p::{core::muxing::StreamMuxerBox, relay, swarm::behaviour::toggle::Toggle};
 use libp2p::{
     identity::Keypair,
     kad::{self, QueryId, Quorum, Record, RecordKey, K_VALUE},
@@ -228,12 +226,6 @@
     pub(super) blocklist:
         libp2p::allow_block_list::Behaviour<libp2p::allow_block_list::BlockedPeers>,
     pub(super) identify: libp2p::identify::Behaviour,
-<<<<<<< HEAD
-    /// mDNS behaviour to use in local mode
-    pub(super) mdns: Toggle<mdns::tokio::Behaviour>,
-=======
-    #[cfg(feature = "upnp")]
->>>>>>> 0f24c3fd
     pub(super) upnp: Toggle<libp2p::upnp::tokio::Behaviour>,
     pub(super) relay_client: libp2p::relay::client::Behaviour,
     pub(super) relay_server: libp2p::relay::Behaviour,
@@ -399,19 +391,8 @@
         let listen_addr = self.listen_addr;
         let upnp = self.upnp;
 
-<<<<<<< HEAD
         let (network, events_receiver, mut swarm_driver) =
-            self.build(kad_cfg, Some(store_cfg), false, ProtocolSupport::Full, upnp)?;
-=======
-        let (network, events_receiver, mut swarm_driver) = self.build(
-            kad_cfg,
-            Some(store_cfg),
-            false,
-            ProtocolSupport::Full,
-            #[cfg(feature = "upnp")]
-            upnp,
-        );
->>>>>>> 0f24c3fd
+            self.build(kad_cfg, Some(store_cfg), false, ProtocolSupport::Full, upnp);
 
         // Listen on the provided address
         let listen_socket_addr = listen_addr.ok_or(NetworkError::ListenAddressNotProvided)?;
@@ -443,19 +424,8 @@
             // How many nodes _should_ store data.
             .set_replication_factor(REPLICATION_FACTOR);
 
-<<<<<<< HEAD
         let (network, net_event_recv, driver) =
-            self.build(kad_cfg, None, true, ProtocolSupport::Outbound, false)?;
-=======
-        let (network, net_event_recv, driver) = self.build(
-            kad_cfg,
-            None,
-            true,
-            ProtocolSupport::Outbound,
-            #[cfg(feature = "upnp")]
-            false,
-        );
->>>>>>> 0f24c3fd
+            self.build(kad_cfg, None, true, ProtocolSupport::Outbound, false);
 
         (network, net_event_recv, driver)
     }
@@ -467,13 +437,8 @@
         record_store_cfg: Option<NodeRecordStoreConfig>,
         is_client: bool,
         req_res_protocol: ProtocolSupport,
-<<<<<<< HEAD
         upnp: bool,
-    ) -> Result<(Network, mpsc::Receiver<NetworkEvent>, SwarmDriver)> {
-=======
-        #[cfg(feature = "upnp")] upnp: bool,
     ) -> (Network, mpsc::Receiver<NetworkEvent>, SwarmDriver) {
->>>>>>> 0f24c3fd
         let identify_protocol_str = IDENTIFY_PROTOCOL_STR
             .read()
             .expect("Failed to obtain read lock for IDENTIFY_PROTOCOL_STR")
