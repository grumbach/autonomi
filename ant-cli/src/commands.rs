// Copyright 2024 MaidSafe.net limited.
//
// This SAFE Network Software is licensed to you under The General Public License (GPL), version 3.
// Unless required by applicable law or agreed to in writing, the SAFE Network Software distributed
// under the GPL Licence is distributed on an "AS IS" BASIS, WITHOUT WARRANTIES OR CONDITIONS OF ANY
// KIND, either express or implied. Please review the Licences for the specific language governing
// permissions and limitations relating to use of the SAFE Network Software.

mod analyze;
mod file;
mod pointer;
mod register;
mod scratchpad;
mod vault;
mod wallet;

use crate::actions::NetworkContext;
use crate::args::max_fee_per_gas::MaxFeePerGasParam;
use crate::opt::{NetworkId, Opt};
use autonomi::networking::Quorum;
use clap::{Args, CommandFactory as _, Subcommand, error::ErrorKind};
use color_eyre::Result;
use pointer::TargetDataType;
use pointer::parse_target_data_type;
use std::num::NonZeroUsize;
use std::path::PathBuf;

#[derive(Subcommand, Debug)]
pub enum SubCmd {
    /// Operations related to file handling.
    File {
        #[command(subcommand)]
        command: FileCmd,
    },

    /// Operations related to register management.
    Register {
        #[command(subcommand)]
        command: RegisterCmd,
    },

    /// Operations related to vault management.
    Vault {
        #[command(subcommand)]
        command: VaultCmd,
    },

    /// Operations related to scratchpad management.
    Scratchpad {
        #[command(subcommand)]
        command: ScratchpadCmd,
    },

    /// Operations related to pointer management.
    Pointer {
        #[command(subcommand)]
        command: PointerCmd,
    },

    /// Operations related to wallet management.
    Wallet {
        #[command(subcommand)]
        command: WalletCmd,
    },

    /// Operations related to data analysis.
    #[command(alias = "analyse")]
    Analyze {
        /// The address of the data to analyse.
        addr: String,
        /// Show closest nodes to this address instead of analyzing it.
        #[arg(long)]
        closest_nodes: bool,
<<<<<<< HEAD
        /// Recursively analyze all discovered addresses (chunks, pointers, etc.)
        #[arg(short, long)]
        recursive: bool,
=======
        /// Show all holders of the record at this address.
        #[arg(long)]
        holders: bool,
>>>>>>> 6af65480
        /// Verbose output. Detailed description of the analysis.
        #[arg(short, long)]
        verbose: bool,
    },
}

#[derive(Subcommand, Debug)]
pub enum FileCmd {
    /// Estimate cost to upload a file.
    Cost {
        /// The file to estimate cost for.
        file: String,
        /// Use standard payment mode instead of single-node payment (default).
        /// Standard mode pays 3 nodes individually, which costs more in gas fees.
        /// Single-node payment (default) pays only one node with 3x that amount, saving gas fees.
        #[arg(long)]
        disable_single_node_payment: bool,
    },

    /// Upload a file and pay for it. Data on the Network is private by default.
    Upload {
        /// The file to upload.
        file: String,
        /// Upload the file as public. Everyone can see public data on the Network.
        #[arg(short, long)]
        public: bool,
        /// Skip creating an archive after uploading a directory.
        /// When uploading a directory, files are normally grouped into an archive for easier management.
        /// This flag uploads the files individually without creating the archive metadata.
        /// Note: This option only affects directory uploads - single file uploads never create archives.
        #[arg(long)]
        no_archive: bool,
        /// Retry failed uploads automatically after 1 minute pause.
        /// This will persistently retry any failed chunks until all data is successfully uploaded.
        #[arg(long)]
        #[clap(default_value = "0")]
        retry_failed: u64,
        /// Use standard payment mode instead of single-node payment (default).
        /// Standard mode pays 3 nodes individually, which costs more in gas fees.
        /// Single-node payment (default) pays only one node with 3x that amount, saving gas fees.
        /// Data is stored on 5 nodes regardless of payment mode.
        #[arg(long)]
        disable_single_node_payment: bool,
        #[command(flatten)]
        transaction_opt: TransactionOpt,
    },

    /// Download a file from the given address.
    Download {
        /// The address of the file to download.
        addr: String,
        /// The destination file path.
        dest_file: String,
        /// Experimental: Optionally specify the quorum for the download (makes sure that we have n copies for each chunk).
        ///
        /// Possible values are: "one", "majority", "all", n (where n is a number greater than 0)
        #[arg(short, long, value_parser = parse_quorum)]
        quorum: Option<Quorum>,
        /// Experimental: Optionally specify the number of retries for the download.
        #[arg(short, long)]
        retries: Option<usize>,
        /// By default, chunks will be cached to enable resuming downloads.
        /// Set this flag to disable the cache.
        #[arg(long)]
        disable_cache: bool,
        /// Custom cache directory for chunk caching.
        /// If not specified, uses the default Autonomi client data directory.
        /// This option only applies when cache is enabled (default).
        #[arg(long, conflicts_with = "disable_cache")]
        cache_dir: Option<PathBuf>,
    },

    /// List previous uploads
    List {
        /// List files in archives. Requires network connection.
        #[arg(short, long)]
        verbose: bool,
    },
}

#[derive(Subcommand, Debug)]
pub enum RegisterCmd {
    /// Generate a new register key.
    GenerateKey {
        /// Overwrite existing key if it exists
        /// Warning: overwriting the existing key will result in loss of access to any existing registers created using that key
        #[arg(short, long)]
        overwrite: bool,
    },

    /// Estimate cost to register a name.
    Cost {
        /// The name to register.
        name: String,
    },

    /// Create a new register with the given name and value.
    /// Note that anyone with the register address can read its value.
    Create {
        /// The name of the register.
        name: String,
        /// The value to store in the register.
        value: String,
        /// Treat the value as a hex string and convert it to binary before storing
        #[arg(long)]
        hex: bool,
        #[command(flatten)]
        transaction_opt: TransactionOpt,
    },

    /// Edit an existing register.
    /// Note that anyone with the register address can read its value.
    Edit {
        /// Use the name of the register instead of the address
        /// Note that only the owner of the register can use this shorthand as the address can be generated from the name and register key.
        #[arg(short, long)]
        name: bool,
        /// The address of the register
        /// With the name option on the address will be used as a name
        address: String,
        /// The new value to store in the register.
        value: String,
        /// Treat the value as a hex string and convert it to binary before storing
        #[arg(long)]
        hex: bool,
        #[command(flatten)]
        transaction_opt: TransactionOpt,
    },

    /// Get the value of a register.
    Get {
        /// Use the name of the register instead of the address
        /// Note that only the owner of the register can use this shorthand as the address can be generated from the name and register key.
        #[arg(short, long)]
        name: bool,
        /// The address of the register
        /// With the name option on the address will be used as a name
        address: String,
        /// Display the value as a hex string instead of raw bytes
        #[arg(long)]
        hex: bool,
    },

    /// Show the history of values for a register.
    History {
        /// Use the name of the register instead of the address
        /// Note that only the owner of the register can use this shorthand as the address can be generated from the name and register key.
        #[arg(short, long)]
        name: bool,
        /// The address of the register
        /// With the name option on the address will be used as a name
        address: String,
        /// Display the values as hex strings instead of raw bytes
        #[arg(long)]
        hex: bool,
    },

    /// List previous registers
    List,
}

#[derive(Subcommand, Debug)]
pub enum VaultCmd {
    /// Estimate cost to create a vault.
    Cost {
        /// Expected max_size of a vault, only for cost estimation.
        #[clap(default_value = "3145728")]
        expected_max_size: u64,
    },

    /// Create a vault at a deterministic address based on your `SECRET_KEY`.
    /// Pushing an encrypted backup of your local user data to the network
    Create {
        #[command(flatten)]
        transaction_opt: TransactionOpt,
    },

    /// Load an existing vault from the network.
    /// Use this when loading your user data to a new device.
    /// You need to have your original `SECRET_KEY` to load the vault.
    Load,

    /// Sync vault with the network, safeguarding local user data.
    /// Loads existing user data from the network and merges it with your local user data.
    /// Pushes your local user data to the network.
    Sync {
        /// Force push your local user data to the network.
        /// This will overwrite any existing data in your vault.
        #[arg(short, long)]
        force: bool,
    },
}

#[derive(Subcommand, Debug)]
pub enum ScratchpadCmd {
    /// Generate a new general scratchpad key from which all your scratchpad keys can be derived (using their names).
    GenerateKey {
        /// Overwrite existing key if it exists
        /// Warning: overwriting the existing key will result in loss of access to any existing scratchpads
        #[arg(short, long)]
        overwrite: bool,
    },

    /// Estimate cost to create a scratchpad.
    Cost {
        /// The name of the scratchpad.
        name: String,
    },

    /// Create a new scratchpad.
    Create {
        /// The name of the scratchpad.
        name: String,
        /// The data to store in the scratchpad (Up to 4MB)
        data: String,
        #[command(flatten)]
        transaction_opt: TransactionOpt,
    },

    /// Share a scratchpad secret key with someone else.
    /// Sharing this key means that the other party will have permanent read and write access to the scratchpad.
    Share {
        /// The name of the scratchpad.
        name: String,
    },

    /// Get the contents of an existing scratchpad from the network.
    Get {
        /// The name of the scratchpad.
        name: String,
        /// Indicate that this is an external scratchpad secret key.
        /// (Use this when interacting with a scratchpad shared with you by someone else)
        #[arg(short, long)]
        secret_key: bool,
        /// Display the data as a hex string instead of raw bytes
        #[arg(long)]
        hex: bool,
    },

    /// Edit the contents of an existing scratchpad.
    Edit {
        /// The name of the scratchpad.
        name: String,
        /// Indicate that this is an external scratchpad secret key.
        /// (Use this when interacting with a scratchpad shared with you by someone else)
        #[arg(short, long)]
        secret_key: bool,
        /// The new data to store in the scratchpad (Up to 4MB)
        data: String,
    },

    /// List owned scratchpads
    List {
        /// Verbose output. Detailed description of the scratchpads.
        #[arg(short, long)]
        verbose: bool,
    },
}

#[derive(Subcommand, Debug)]
pub enum PointerCmd {
    /// Generate a new general pointer key from which all your pointer keys can be derived (using their names).
    GenerateKey {
        /// Overwrite existing key if it exists
        /// Warning: overwriting the existing key will result in loss of access to any existing pointers
        #[arg(short, long)]
        overwrite: bool,
    },

    /// Estimate cost to create a pointer.
    Cost {
        /// The name of the pointer.
        name: String,
    },

    /// Create a new pointer.
    Create {
        /// The name of the pointer.
        name: String,
        /// The target address to point to
        target: String,
        /// The data type of the target (valid values: graph, scratchpad, pointer, chunk, auto)
        /// If not specified (or 'auto'), the type will be automatically detected by fetching the data from the network
        #[arg(value_parser = parse_target_data_type, default_value = "auto", long, short)]
        target_data_type: TargetDataType,
        #[command(flatten)]
        transaction_opt: TransactionOpt,
    },

    /// Share a pointer secret key with someone else.
    /// Sharing this key means that the other party will have permanent read and write access to the pointer.
    Share {
        /// The name of the pointer.
        name: String,
    },

    /// Get the target of an existing pointer from the network.
    Get {
        /// The name of the pointer.
        name: String,
        /// Indicate that this is an external pointer secret key.
        /// (Use this when interacting with a pointer shared with you by someone else)
        #[arg(short, long)]
        secret_key: bool,
    },

    /// Edit the target of an existing pointer.
    Edit {
        /// The name of the pointer.
        name: String,
        /// The new target address to point to
        target: String,
        /// The data type of the target (valid values: graph, scratchpad, pointer, chunk, auto)
        /// If not specified (or 'auto'), the type will be automatically detected by fetching the data from the network
        #[arg(value_parser = parse_target_data_type, default_value = "auto", long, short)]
        target_data_type: TargetDataType,
        /// Indicate that this is an external pointer secret key.
        /// (Use this when interacting with a pointer shared with you by someone else)
        #[arg(short, long)]
        secret_key: bool,
    },

    /// List owned pointers
    List {
        /// Verbose output. Detailed description of the pointers.
        #[arg(short, long)]
        verbose: bool,
    },
}

#[derive(Subcommand, Debug)]
pub enum WalletCmd {
    /// Create a wallet.
    Create {
        /// Optional flag to not add a password.
        #[clap(long, action)]
        no_password: bool,
        /// Optional password to encrypt the wallet with.
        #[clap(long, short)]
        password: Option<String>,
    },

    /// Import an existing wallet.
    Import {
        /// Hex-encoded private key.
        private_key: String,
        /// Optional flag to not add a password.
        #[clap(long, action)]
        no_password: bool,
        /// Optional password to encrypt the wallet with.
        #[clap(long, short)]
        password: Option<String>,
    },

    /// Print the private key of a wallet.
    Export,

    /// Check the balance of the wallet.
    Balance,
}

#[derive(Args, Debug)]
pub(crate) struct TransactionOpt {
    /// Max fee per gas / gas price bid.
    /// Options:
    /// - `low`: Use the average max gas price bid.
    /// - `market`: Use the current max gas price bid, with a max of 4 * the average gas price bid. (default)
    /// - `auto`: Use the current max gas price bid. WARNING: Can result in high gas fees! (default: when using custom EVM network)
    /// - `limited-auto:<WEI AMOUNT>`: Use the current max gas price bid, with a specified upper limit.
    /// - `unlimited`: Do not use a limit for the gas price bid. WARNING: Can result in high gas fees!
    /// - `<WEI AMOUNT>`: Set a custom max gas price bid.
    #[clap(long, verbatim_doc_comment)]
    pub max_fee_per_gas: Option<MaxFeePerGasParam>,
}

pub async fn handle_subcommand(opt: Opt) -> Result<()> {
    let cmd = opt.command;

    let network_context = if opt.alpha {
        NetworkContext::new(opt.peers, NetworkId::alpha())
    } else {
        NetworkContext::new(opt.peers, opt.network_id)
    };

    match cmd {
        Some(SubCmd::File { command }) => match command {
            FileCmd::Cost {
                file,
                disable_single_node_payment,
            } => file::cost(&file, network_context, disable_single_node_payment).await,
            FileCmd::Upload {
                file,
                public,
                no_archive,
                retry_failed,
                disable_single_node_payment,
                transaction_opt,
            } => {
                if let Err((err, exit_code)) = file::upload(
                    &file,
                    public,
                    no_archive,
                    network_context,
                    transaction_opt.max_fee_per_gas,
                    retry_failed,
                    disable_single_node_payment,
                )
                .await
                {
                    eprintln!("{err:?}");
                    std::process::exit(exit_code);
                } else {
                    Ok(())
                }
            }
            FileCmd::Download {
                addr,
                dest_file,
                quorum,
                retries,
                disable_cache,
                cache_dir,
            } => {
                if let Err((err, exit_code)) = file::download(
                    &addr,
                    &dest_file,
                    network_context,
                    quorum,
                    retries,
                    !disable_cache, // Invert the flag - cache is enabled by default
                    cache_dir.as_ref(),
                )
                .await
                {
                    eprintln!("{err:?}");
                    if !disable_cache {
                        println!("Successfully downloaded chunks were cached.");
                        println!(
                            "Please run the command again to obtain the chunks that were not retrieved and complete the download."
                        );
                    }
                    std::process::exit(exit_code);
                } else {
                    Ok(())
                }
            }
            FileCmd::List { verbose } => {
                if let Err((err, exit_code)) = file::list(network_context, verbose).await {
                    eprintln!("{err:?}");
                    std::process::exit(exit_code);
                } else {
                    Ok(())
                }
            }
        },
        Some(SubCmd::Register { command }) => match command {
            RegisterCmd::GenerateKey { overwrite } => register::generate_key(overwrite),
            RegisterCmd::Cost { name } => register::cost(&name, network_context).await,
            RegisterCmd::Create {
                name,
                value,
                hex,
                transaction_opt,
            } => {
                register::create(
                    &name,
                    &value,
                    hex,
                    network_context,
                    transaction_opt.max_fee_per_gas,
                )
                .await
            }
            RegisterCmd::Edit {
                address,
                name,
                value,
                hex,
                transaction_opt,
            } => {
                register::edit(
                    address,
                    name,
                    &value,
                    hex,
                    network_context,
                    transaction_opt.max_fee_per_gas,
                )
                .await
            }
            RegisterCmd::Get { address, name, hex } => {
                register::get(address, name, hex, network_context).await
            }
            RegisterCmd::History { address, name, hex } => {
                register::history(address, name, hex, network_context).await
            }
            RegisterCmd::List => register::list(),
        },
        Some(SubCmd::Vault { command }) => match command {
            VaultCmd::Cost { expected_max_size } => {
                vault::cost(network_context, expected_max_size).await
            }
            VaultCmd::Create { transaction_opt } => {
                vault::create(network_context, transaction_opt.max_fee_per_gas).await
            }
            VaultCmd::Load => vault::load(network_context).await,
            VaultCmd::Sync { force } => vault::sync(force, network_context).await,
        },
        Some(SubCmd::Scratchpad { command }) => match command {
            ScratchpadCmd::GenerateKey { overwrite } => scratchpad::generate_key(overwrite),
            ScratchpadCmd::Cost { name } => scratchpad::cost(name, network_context).await,
            ScratchpadCmd::Create {
                name,
                data,
                transaction_opt,
            } => {
                scratchpad::create(network_context, name, data, transaction_opt.max_fee_per_gas)
                    .await
            }
            ScratchpadCmd::Share { name } => scratchpad::share(name),
            ScratchpadCmd::Get {
                name,
                secret_key,
                hex,
            } => scratchpad::get(network_context, name, secret_key, hex).await,
            ScratchpadCmd::Edit {
                name,
                secret_key,
                data,
            } => scratchpad::edit(network_context, name, secret_key, data).await,
            ScratchpadCmd::List { verbose } => scratchpad::list(verbose),
        },
        Some(SubCmd::Pointer { command }) => match command {
            PointerCmd::GenerateKey { overwrite } => pointer::generate_key(overwrite),
            PointerCmd::Cost { name } => pointer::cost(name, network_context).await,
            PointerCmd::Create {
                name,
                target,
                target_data_type,
                transaction_opt,
            } => {
                pointer::create(
                    network_context,
                    name,
                    target,
                    target_data_type,
                    transaction_opt.max_fee_per_gas,
                )
                .await
            }
            PointerCmd::Share { name } => pointer::share(name),
            PointerCmd::Get { name, secret_key } => {
                pointer::get(network_context, name, secret_key).await
            }
            PointerCmd::Edit {
                name,
                target,
                target_data_type,
                secret_key,
            } => pointer::edit(network_context, name, secret_key, target, target_data_type).await,
            PointerCmd::List { verbose } => pointer::list(verbose),
        },
        Some(SubCmd::Wallet { command }) => match command {
            WalletCmd::Create {
                no_password,
                password,
            } => wallet::create(no_password, password),
            WalletCmd::Import {
                private_key,
                no_password,
                password,
            } => wallet::import(private_key, no_password, password),
            WalletCmd::Export => wallet::export(),
            WalletCmd::Balance => wallet::balance(network_context).await,
        },
        Some(SubCmd::Analyze {
            addr,
            closest_nodes,
            holders,
            verbose,
<<<<<<< HEAD
            recursive,
        }) => analyze::analyze(&addr, closest_nodes, verbose, network_context, recursive).await,
=======
        }) => analyze::analyze(&addr, closest_nodes, holders, verbose, network_context).await,
>>>>>>> 6af65480
        None => {
            // If no subcommand is given, default to clap's error behaviour.
            Opt::command()
                .error(ErrorKind::MissingSubcommand, "Please provide a subcommand")
                .exit();
        }
    }
}

fn parse_quorum(str: &str) -> Result<Quorum, String> {
    match str {
        "one" => Ok(Quorum::One),
        "majority" => Ok(Quorum::Majority),
        "all" => Ok(Quorum::All),
        _ => {
            let n: NonZeroUsize = str.parse().map_err(|_| "Invalid quorum value")?;
            Ok(Quorum::N(n))
        }
    }
}<|MERGE_RESOLUTION|>--- conflicted
+++ resolved
@@ -71,15 +71,12 @@
         /// Show closest nodes to this address instead of analyzing it.
         #[arg(long)]
         closest_nodes: bool,
-<<<<<<< HEAD
+        /// Show all holders of the record at this address.
+        #[arg(long)]
+        holders: bool,
         /// Recursively analyze all discovered addresses (chunks, pointers, etc.)
         #[arg(short, long)]
         recursive: bool,
-=======
-        /// Show all holders of the record at this address.
-        #[arg(long)]
-        holders: bool,
->>>>>>> 6af65480
         /// Verbose output. Detailed description of the analysis.
         #[arg(short, long)]
         verbose: bool,
@@ -660,12 +657,8 @@
             closest_nodes,
             holders,
             verbose,
-<<<<<<< HEAD
             recursive,
-        }) => analyze::analyze(&addr, closest_nodes, verbose, network_context, recursive).await,
-=======
-        }) => analyze::analyze(&addr, closest_nodes, holders, verbose, network_context).await,
->>>>>>> 6af65480
+        }) => analyze::analyze(&addr, closest_nodes, holders, recursive, verbose, network_context).await,
         None => {
             // If no subcommand is given, default to clap's error behaviour.
             Opt::command()
