// Copyright 2024 MaidSafe.net limited.
//
// This SAFE Network Software is licensed to you under The General Public License (GPL), version 3.
// Unless required by applicable law or agreed to in writing, the SAFE Network Software distributed
// under the GPL Licence is distributed on an "AS IS" BASIS, WITHOUT WARRANTIES OR CONDITIONS OF ANY
// KIND, either express or implied. Please review the Licences for the specific language governing
// permissions and limitations relating to use of the SAFE Network Software.

<<<<<<< HEAD
use crate::opt::NetworkId;
=======
use crate::actions::NetworkContext;
>>>>>>> 3dc4cbd5
use crate::wallet::load_wallet;
use autonomi::TransactionConfig;
use color_eyre::eyre::eyre;
use color_eyre::eyre::Context;
use color_eyre::eyre::Result;
use color_eyre::Section;

<<<<<<< HEAD
pub async fn cost(
    init_peers_config: InitialPeersConfig,
    expected_max_size: u64,
    network_id: NetworkId,
) -> Result<()> {
    let client = crate::actions::connect_to_network(init_peers_config, network_id)
=======
pub async fn cost(network_context: NetworkContext, expected_max_size: u64) -> Result<()> {
    let client = crate::actions::connect_to_network(network_context)
>>>>>>> 3dc4cbd5
        .await
        .map_err(|(err, _)| err)?;

    let vault_sk = crate::keys::get_vault_secret_key()?;

    println!("Getting cost to create a new vault...");
    let total_cost = client.vault_cost(&vault_sk, expected_max_size).await?;

    if total_cost.is_zero() {
        println!("Vault already exists, updating an existing vault is free unless the new content exceeds the current vault's paid capacity.");
    } else {
        println!("Cost to create a new vault: {total_cost} AttoTokens");
    }
    Ok(())
}

<<<<<<< HEAD
pub async fn create(
    init_peers_config: InitialPeersConfig,
    max_fee_per_gas: Option<u128>,
    network_id: NetworkId,
) -> Result<()> {
    let client = crate::actions::connect_to_network(init_peers_config, network_id)
=======
pub async fn create(network_context: NetworkContext, max_fee_per_gas: Option<u128>) -> Result<()> {
    let client = crate::actions::connect_to_network(network_context)
>>>>>>> 3dc4cbd5
        .await
        .map_err(|(err, _)| err)?;

    let mut wallet = load_wallet(client.evm_network())?;

    if let Some(max_fee_per_gas) = max_fee_per_gas {
        wallet.set_transaction_config(TransactionConfig::new(max_fee_per_gas))
    }

    let vault_sk = crate::keys::get_vault_secret_key()?;

    println!("Retrieving local user data...");
    let local_user_data = crate::user_data::get_local_user_data()?;
    println!("Pushing to network vault...");
    let total_cost = client
        .put_user_data_to_vault(&vault_sk, wallet.into(), local_user_data.clone())
        .await?;

    if total_cost.is_zero() {
        println!("✅ Successfully pushed user data to existing vault");
    } else {
        println!("✅ Successfully created new vault containing local user data");
    }

    println!("Total cost: {total_cost} AttoTokens");
    println!("Vault contains:");
    local_user_data.display_stats();
    Ok(())
}

<<<<<<< HEAD
pub async fn sync(
    force: bool,
    init_peers_config: InitialPeersConfig,
    network_id: NetworkId,
) -> Result<()> {
    let client = crate::actions::connect_to_network(init_peers_config, network_id)
=======
pub async fn sync(force: bool, network_context: NetworkContext) -> Result<()> {
    let client = crate::actions::connect_to_network(network_context)
>>>>>>> 3dc4cbd5
        .await
        .map_err(|(err, _)| err)?;

    let vault_sk = crate::keys::get_vault_secret_key()?;
    let wallet = load_wallet(client.evm_network())?;

    if force {
        println!("The force flag was provided, overwriting user data in the vault with local user data...");
    } else {
        println!("Fetching vault from network...");
        let net_user_data = client
            .get_user_data_from_vault(&vault_sk)
            .await
            .wrap_err("Failed to fetch vault from network")
            .with_suggestion(|| "Make sure you have already created a vault on the network")?;

        // prevent loss of local register key if it differs from one in the vault
        let net_register_key = net_user_data.register_key.clone();
        let local_register_key = crate::access::keys::get_register_signing_key()
            .map(|k| k.to_hex())
            .ok();
        if local_register_key.is_some()
            && net_register_key.is_some()
            && net_register_key != local_register_key
        {
            return Err(eyre!("The register key in the vault does not match the local register key, aborting sync to prevent loss of current register key")
                .with_suggestion(|| "You can overwrite the data in the vault with the local data by providing the `force` flag")
                .with_suggestion(|| "Or you can overwrite the local data with the data in the vault by using the `load` command")
            );
        }

        println!("Syncing vault with local user data...");
        crate::user_data::write_local_user_data(&net_user_data)?;
    }

    println!("Pushing local user data to network vault...");
    let local_user_data = crate::user_data::get_local_user_data()?;
    client
        .put_user_data_to_vault(&vault_sk, wallet.into(), local_user_data.clone())
        .await
        .with_suggestion(|| "Make sure you have already created a vault on the network")?;

    println!("✅ Successfully synced vault");
    println!("Vault contains:");
    local_user_data.display_stats();
    Ok(())
}

<<<<<<< HEAD
pub async fn load(init_peers_config: InitialPeersConfig, network_id: NetworkId) -> Result<()> {
    let client = crate::actions::connect_to_network(init_peers_config, network_id)
=======
pub async fn load(network_context: NetworkContext) -> Result<()> {
    let client = crate::actions::connect_to_network(network_context)
>>>>>>> 3dc4cbd5
        .await
        .map_err(|(err, _)| err)?;

    let vault_sk = crate::keys::get_vault_secret_key()?;

    println!("Retrieving vault from network...");
    let user_data = client.get_user_data_from_vault(&vault_sk).await?;
    println!("Writing user data to disk...");
    crate::user_data::write_local_user_data(&user_data)?;

    println!("✅ Successfully loaded vault with:");
    user_data.display_stats();
    Ok(())
}<|MERGE_RESOLUTION|>--- conflicted
+++ resolved
@@ -6,11 +6,7 @@
 // KIND, either express or implied. Please review the Licences for the specific language governing
 // permissions and limitations relating to use of the SAFE Network Software.
 
-<<<<<<< HEAD
-use crate::opt::NetworkId;
-=======
 use crate::actions::NetworkContext;
->>>>>>> 3dc4cbd5
 use crate::wallet::load_wallet;
 use autonomi::TransactionConfig;
 use color_eyre::eyre::eyre;
@@ -18,17 +14,8 @@
 use color_eyre::eyre::Result;
 use color_eyre::Section;
 
-<<<<<<< HEAD
-pub async fn cost(
-    init_peers_config: InitialPeersConfig,
-    expected_max_size: u64,
-    network_id: NetworkId,
-) -> Result<()> {
-    let client = crate::actions::connect_to_network(init_peers_config, network_id)
-=======
 pub async fn cost(network_context: NetworkContext, expected_max_size: u64) -> Result<()> {
     let client = crate::actions::connect_to_network(network_context)
->>>>>>> 3dc4cbd5
         .await
         .map_err(|(err, _)| err)?;
 
@@ -45,17 +32,8 @@
     Ok(())
 }
 
-<<<<<<< HEAD
-pub async fn create(
-    init_peers_config: InitialPeersConfig,
-    max_fee_per_gas: Option<u128>,
-    network_id: NetworkId,
-) -> Result<()> {
-    let client = crate::actions::connect_to_network(init_peers_config, network_id)
-=======
 pub async fn create(network_context: NetworkContext, max_fee_per_gas: Option<u128>) -> Result<()> {
     let client = crate::actions::connect_to_network(network_context)
->>>>>>> 3dc4cbd5
         .await
         .map_err(|(err, _)| err)?;
 
@@ -86,17 +64,8 @@
     Ok(())
 }
 
-<<<<<<< HEAD
-pub async fn sync(
-    force: bool,
-    init_peers_config: InitialPeersConfig,
-    network_id: NetworkId,
-) -> Result<()> {
-    let client = crate::actions::connect_to_network(init_peers_config, network_id)
-=======
 pub async fn sync(force: bool, network_context: NetworkContext) -> Result<()> {
     let client = crate::actions::connect_to_network(network_context)
->>>>>>> 3dc4cbd5
         .await
         .map_err(|(err, _)| err)?;
 
@@ -145,13 +114,8 @@
     Ok(())
 }
 
-<<<<<<< HEAD
-pub async fn load(init_peers_config: InitialPeersConfig, network_id: NetworkId) -> Result<()> {
-    let client = crate::actions::connect_to_network(init_peers_config, network_id)
-=======
 pub async fn load(network_context: NetworkContext) -> Result<()> {
     let client = crate::actions::connect_to_network(network_context)
->>>>>>> 3dc4cbd5
         .await
         .map_err(|(err, _)| err)?;
 
