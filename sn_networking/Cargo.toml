[package]
authors = ["MaidSafe Developers <dev@maidsafe.net>"]
description = "Safe Networking Infrastructure"
documentation = "https://docs.rs/sn_node"
edition = "2021"
homepage = "https://maidsafe.net"
license = "GPL-3.0"
name = "sn_networking"
readme = "README.md"
repository = "https://github.com/maidsafe/safe_network"
<<<<<<< HEAD
version = "0.18.1-rc.1"
=======
version = "0.18.1"
>>>>>>> 7d1ab72e

[features]
default = []
local-discovery = ["libp2p/mdns"]
upnp = ["libp2p/upnp"]
# tcp is automatically enabled when compiling for wasm32
websockets = ["libp2p/tcp"]
open-metrics = ["libp2p/metrics", "prometheus-client", "hyper", "sysinfo"]
encrypt-records = []


[dependencies]
lazy_static = "~1.4.0"
libp2p = { version = "0.53", features = [
    "tokio",
    "dns",
    "kad",
    "macros",
    "request-response",
    "cbor",
    "identify",
    "quic",
    "relay",
    "noise",
    "tcp",
    "yamux",
    "websocket",
] }
async-trait = "0.1"
bytes = { version = "1.0.1", features = ["serde"] }
futures = "~0.3.13"
hex = "~0.4.3"
hyper = { version = "0.14", features = [
    "server",
    "tcp",
    "http1",
], optional = true }
itertools = "~0.12.1"
custom_debug = "~0.6.1"
prometheus-client = { version = "0.22", optional = true }
rand = { version = "~0.8.5", features = ["small_rng"] }
rayon = "1.8.0"
rmp-serde = "1.1.1"
serde = { version = "1.0.133", features = ["derive", "rc"] }
sn_build_info = { path="../sn_build_info", version = "0.1.13-rc.1" }
sn_protocol = { path = "../sn_protocol", version = "0.17.9-rc.1" }
sn_transfers = { path = "../sn_transfers", version = "0.19.1-rc.1" }
sn_registers = { path = "../sn_registers", version = "0.3.19-rc.1" }
sysinfo = { version = "0.30.8", default-features = false, optional = true }
thiserror = "1.0.23"
tiny-keccak = { version = "~2.0.2", features = ["sha3"] }
tokio = { version = "1.32.0", features = [
    "io-util",
    "macros",
    "rt",
    "sync",
    "time",
] }
tracing = { version = "~0.1.26" }
xor_name = "5.0.0"
backoff = { version = "0.4.0", features = ["tokio"] }
aes-gcm-siv = "0.11.1"
walkdir = "~2.5.0"
strum = { version = "0.26.2", features = ["derive"] }
void = "1.0.2"

[dev-dependencies]
bls = { package = "blsttc", version = "8.0.1" }
# add rand to libp2p
libp2p-identity = { version = "0.2.7", features = ["rand"] }
quickcheck = "1.0.3"
eyre = "0.6.8"
uuid = { version = "1.5.0", features = ["v4"] }

[lints]
workspace = true


# wasm build requirements
[lib]
crate-type = ["cdylib", "rlib"]

[target.'cfg(target_arch = "wasm32")'.dependencies]
getrandom = { version = "0.2.12", features = ["js"] }
libp2p = { version = "0.53", features = [
    "tokio",
    "dns",
    "kad",
    "tcp",
    "macros",
    "request-response",
    "cbor",
    "identify",
    "noise",
    "yamux",
    "websocket-websys",
    "wasm-bindgen",
] }
wasmtimer = "0.2.0"
wasm-bindgen-futures = "0.4.40"<|MERGE_RESOLUTION|>--- conflicted
+++ resolved
@@ -8,11 +8,7 @@
 name = "sn_networking"
 readme = "README.md"
 repository = "https://github.com/maidsafe/safe_network"
-<<<<<<< HEAD
-version = "0.18.1-rc.1"
-=======
-version = "0.18.1"
->>>>>>> 7d1ab72e
+version = "0.18.2-rc.1"
 
 [features]
 default = []
