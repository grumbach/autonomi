--- conflicted
+++ resolved
@@ -485,18 +485,9 @@
                 peer_id,
             } => {
                 event_string = "Incoming ConnErr";
-
-<<<<<<< HEAD
-                debug!("IncomingConnectionError Valid from local_addr {local_addr:?}, send_back_addr {send_back_addr:?} on {connection_id:?} with error {error:?}");
-=======
-                let remote_peer_id = match multiaddr_get_peer_id(&send_back_addr) {
-                    Some(peer_id) => format!("{peer_id:?}"),
-                    None => String::new(),
-                };
                 debug!("IncomingConnectionError from local_addr {local_addr:?}, send_back_addr {send_back_addr:?} on {connection_id:?} with error {error:?}");
 
                 // ELK logging. Do not update without proper testing.
->>>>>>> 2396eca2
                 let (error_str, level) = listen_error_to_str(&error);
                 match level {
                     tracing::Level::ERROR => error!(
