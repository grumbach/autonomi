--- conflicted
+++ resolved
@@ -87,13 +87,7 @@
 xor_name = "5.0.0"
 
 [dev-dependencies]
-<<<<<<< HEAD
-ant-protocol = { path = "../ant-protocol", version = "0.3.1", features = [
-    "rpc",
-] }
-=======
 ant-protocol = { path = "../ant-protocol", version = "0.3.2", features = ["rpc"] }
->>>>>>> 16f42c6c
 assert_fs = "1.0.0"
 evmlib = { path = "../evmlib", version = "0.1.7" }
 autonomi = { path = "../autonomi", version = "0.3.2", features = ["registers"] }
