// Copyright 2024 MaidSafe.net limited.
//
// This SAFE Network Software is licensed to you under The General Public License (GPL), version 3.
// Unless required by applicable law or agreed to in writing, the SAFE Network Software distributed
// under the GPL Licence is distributed on an "AS IS" BASIS, WITHOUT WARRANTIES OR CONDITIONS OF ANY
// KIND, either express or implied. Please review the Licences for the specific language governing
// permissions and limitations relating to use of the SAFE Network Software.

use super::Client;
use crate::client::data_types::chunk::CHUNK_UPLOAD_BATCH_SIZE;
use crate::client::utils::process_tasks_with_max_concurrency;
use ant_evm::payment_vault::get_market_price;
use ant_evm::{Amount, PaymentQuote, QuotePayment, QuotingMetrics};
<<<<<<< HEAD
=======
use ant_networking::{Addresses, Network, NetworkError};
>>>>>>> cb5caf67
use ant_protocol::{storage::ChunkAddress, NetworkAddress, CLOSE_GROUP_SIZE};
use libp2p::PeerId;
use std::collections::HashMap;
use xor_name::XorName;

use crate::networking::Network;
pub use ant_protocol::storage::DataTypes;

// todo: limit depends per RPC endpoint. We should make this configurable
// todo: test the limit for the Arbitrum One public RPC endpoint
// Working limit of the Arbitrum Sepolia public RPC endpoint
const GET_MARKET_PRICE_BATCH_LIMIT: usize = 2000;

/// A quote for a single address
pub struct QuoteForAddress(pub(crate) Vec<(PeerId, Addresses, PaymentQuote, Amount)>);

impl QuoteForAddress {
    pub fn price(&self) -> Amount {
        self.0.iter().map(|(_, _, _, price)| price).sum()
    }
}

/// A quote for many addresses
pub struct StoreQuote(pub HashMap<XorName, QuoteForAddress>);

impl StoreQuote {
    pub fn price(&self) -> Amount {
        self.0.values().map(|quote| quote.price()).sum()
    }

    pub fn len(&self) -> usize {
        self.0.len()
    }

    pub fn is_empty(&self) -> bool {
        self.0.is_empty()
    }

    pub fn payments(&self) -> Vec<QuotePayment> {
        let mut quote_payments = vec![];
        for (_address, quote) in self.0.iter() {
            for (_peer, _addrs, quote, price) in quote.0.iter() {
                quote_payments.push((quote.hash(), quote.rewards_address, *price));
            }
        }
        quote_payments
    }

    pub fn payees_info(&self) -> Vec<(PeerId, Addresses)> {
        let mut payees_info = vec![];
        for (_address, quote) in self.0.iter() {
            for (peer, addrs, _quote, _price) in quote.0.iter() {
                payees_info.push((*peer, addrs.clone()));
            }
        }
        payees_info
    }
}

/// Errors that can occur during the cost calculation.
#[derive(Debug, thiserror::Error)]
pub enum CostError {
    #[error("Failed to self-encrypt data.")]
    SelfEncryption(#[from] crate::self_encryption::Error),
    #[error(
        "Not enough node quotes for {content_addr:?}, got: {got:?} and need at least {required:?}"
    )]
    NotEnoughNodeQuotes {
        content_addr: XorName,
        got: usize,
        required: usize,
    },
    #[error("Failed to serialize {0}")]
    Serialization(String),
    #[error("Market price error: {0:?}")]
    MarketPriceError(#[from] ant_evm::payment_vault::error::Error),
    #[error("Received invalid cost")]
    InvalidCost,
    #[error("Network error: {0:?}")]
    Network(#[from] crate::networking::NetworkError),
}

impl Client {
    /// Get raw quotes from nodes.
    /// These quotes do not include actual record prices.
    /// You will likely want to use `get_store_quotes` instead.
    pub async fn get_raw_quotes(
        &self,
        data_type: DataTypes,
        content_addrs: impl Iterator<Item = (XorName, usize)>,
    ) -> Vec<Result<(XorName, Vec<(PeerId, Addresses, PaymentQuote)>), CostError>> {
        let futures: Vec<_> = content_addrs
            .into_iter()
            .map(|(content_addr, data_size)| {
                fetch_store_quote(
                    &self.network,
                    content_addr,
                    data_type.get_index(),
                    data_size,
                )
            })
            .collect();

        let parallism = std::cmp::min(*CHUNK_UPLOAD_BATCH_SIZE * 8, 128);

        process_tasks_with_max_concurrency(futures, parallism).await
    }

    pub async fn get_store_quotes(
        &self,
        data_type: DataTypes,
        content_addrs: impl Iterator<Item = (XorName, usize)>,
    ) -> Result<StoreQuote, CostError> {
        let raw_quotes_per_addr = self.get_raw_quotes(data_type, content_addrs).await;
        let mut all_quotes = Vec::new();

        for result in raw_quotes_per_addr {
            let (content_addr, mut raw_quotes) = result?;
            debug!(
                "fetched raw quotes for content_addr: {content_addr}, with {} quotes.",
                raw_quotes.len()
            );

            if raw_quotes.is_empty() {
                debug!("content_addr: {content_addr} is already paid for. No need to fetch market price.");
                continue;
            }

            let target_addr = NetworkAddress::from(ChunkAddress::new(content_addr));

            // Only keep the quotes of the 5 closest nodes
            raw_quotes.sort_by_key(|(peer_id, _, _)| {
                NetworkAddress::from(*peer_id).distance(&target_addr)
            });
            raw_quotes.truncate(CLOSE_GROUP_SIZE);

            for (peer_id, addrs, quote) in raw_quotes.into_iter() {
                all_quotes.push((content_addr, peer_id, addrs, quote));
            }
        }

        let mut all_prices = Vec::new();

        for chunk in all_quotes.chunks(GET_MARKET_PRICE_BATCH_LIMIT) {
            let quoting_metrics: Vec<QuotingMetrics> = chunk
                .iter()
                .map(|(_, _, _, quote)| quote.quoting_metrics.clone())
                .collect();

            debug!(
                "Getting market prices for {} quoting metrics",
                quoting_metrics.len()
            );

            let batch_prices = get_market_price(&self.evm_network, quoting_metrics).await?;

            all_prices.extend(batch_prices);
        }

        let quotes_with_prices: Vec<(XorName, PeerId, Addresses, PaymentQuote, Amount)> =
            all_quotes
                .into_iter()
                .zip(all_prices.into_iter())
                .map(|((content_addr, peer_id, addrs, quote), price)| {
                    (content_addr, peer_id, addrs, quote, price)
                })
                .collect();

        let mut quotes_per_addr: HashMap<XorName, Vec<(PeerId, Addresses, PaymentQuote, Amount)>> =
            HashMap::new();

        for (content_addr, peer_id, addrs, quote, price) in quotes_with_prices {
            let entry = quotes_per_addr.entry(content_addr).or_default();
            entry.push((peer_id, addrs, quote, price));
            entry.sort_by_key(|(_, _, _, price)| *price);
        }

        let mut quotes_to_pay_per_addr = HashMap::new();

        const MINIMUM_QUOTES_TO_PAY: usize = 5;

        for (content_addr, quotes) in quotes_per_addr {
            if quotes.len() >= MINIMUM_QUOTES_TO_PAY {
                let (p1, q1, a1, _) = &quotes[0];
                let (p2, q2, a2, _) = &quotes[1];

                quotes_to_pay_per_addr.insert(
                    content_addr,
                    QuoteForAddress(vec![
                        (*p1, q1.clone(), a1.clone(), Amount::ZERO),
                        (*p2, q2.clone(), a2.clone(), Amount::ZERO),
                        quotes[2].clone(),
                        quotes[3].clone(),
                        quotes[4].clone(),
                    ]),
                );
            } else {
                error!("Not enough quotes for content_addr: {content_addr}, got: {} and need at least {MINIMUM_QUOTES_TO_PAY}", quotes.len());
                return Err(CostError::NotEnoughNodeQuotes {
                    content_addr,
                    got: quotes.len(),
                    required: MINIMUM_QUOTES_TO_PAY,
                });
            }
        }

        Ok(StoreQuote(quotes_to_pay_per_addr))
    }
}

/// Fetch a store quote for a content address.
/// Returns an empty vector if the record already exists and there is no need to pay for it.
async fn fetch_store_quote(
    network: &Network,
    content_addr: XorName,
    data_type: u32,
    data_size: usize,
<<<<<<< HEAD
) -> Result<(XorName, Vec<(PeerId, PaymentQuote)>), CostError> {
    let maybe_quotes = network
        .get_quotes_with_retries(
=======
) -> Result<Vec<(PeerId, Addresses, PaymentQuote)>, NetworkError> {
    network
        .get_store_quote_from_network(
>>>>>>> cb5caf67
            NetworkAddress::from(ChunkAddress::new(content_addr)),
            data_type,
            data_size,
        )
        .await
<<<<<<< HEAD
        .inspect_err(|err| {
            error!("Error while fetching store quote: {err:?}");
        })?;

    // if no quotes are returned an empty vector is returned
    let quotes = maybe_quotes.unwrap_or_default();
    let quotes_with_peer_id = quotes
        .into_iter()
        .filter_map(|quote| match quote.peer_id() {
            Ok(peer_id) => Some((peer_id, quote)),
            Err(e) => {
                warn!("Ignoring invalid quote with invalid peer id: {e}");
                None
=======
}

/// Fetch a store quote for a content address with a retry strategy.
async fn fetch_store_quote_with_retries(
    network: Network,
    content_addr: XorName,
    data_type: u32,
    data_size: usize,
) -> Result<(XorName, Vec<(PeerId, Addresses, PaymentQuote)>), CostError> {
    let mut retries = 0;

    loop {
        match fetch_store_quote(&network, content_addr, data_type, data_size).await {
            Ok(quote) => {
                if quote.is_empty() {
                    // Empty quotes indicates the record already exists.
                    break Ok((content_addr, quote));
                }
                if quote.len() < CLOSE_GROUP_SIZE {
                    retries += 1;
                    error!("Error while fetching store quote: not enough quotes ({}/{CLOSE_GROUP_SIZE}), retry #{retries}, quotes {quote:?}",
                        quote.len());
                    if retries > 2 {
                        break Err(CostError::NotEnoughNodeQuotes {
                            content_addr,
                            got: quote.len(),
                            required: CLOSE_GROUP_SIZE,
                        });
                    }
                } else {
                    break Ok((content_addr, quote));
                }
>>>>>>> cb5caf67
            }
        })
        .collect();
    Ok((content_addr, quotes_with_peer_id))
}<|MERGE_RESOLUTION|>--- conflicted
+++ resolved
@@ -9,19 +9,15 @@
 use super::Client;
 use crate::client::data_types::chunk::CHUNK_UPLOAD_BATCH_SIZE;
 use crate::client::utils::process_tasks_with_max_concurrency;
+use crate::networking::Network;
 use ant_evm::payment_vault::get_market_price;
 use ant_evm::{Amount, PaymentQuote, QuotePayment, QuotingMetrics};
-<<<<<<< HEAD
-=======
-use ant_networking::{Addresses, Network, NetworkError};
->>>>>>> cb5caf67
+use ant_networking::Addresses;
+pub use ant_protocol::storage::DataTypes;
 use ant_protocol::{storage::ChunkAddress, NetworkAddress, CLOSE_GROUP_SIZE};
 use libp2p::PeerId;
 use std::collections::HashMap;
 use xor_name::XorName;
-
-use crate::networking::Network;
-pub use ant_protocol::storage::DataTypes;
 
 // todo: limit depends per RPC endpoint. We should make this configurable
 // todo: test the limit for the Arbitrum One public RPC endpoint
@@ -232,21 +228,14 @@
     content_addr: XorName,
     data_type: u32,
     data_size: usize,
-<<<<<<< HEAD
-) -> Result<(XorName, Vec<(PeerId, PaymentQuote)>), CostError> {
+) -> Result<(XorName, Vec<(PeerId, Addresses, PaymentQuote)>), CostError> {
     let maybe_quotes = network
         .get_quotes_with_retries(
-=======
-) -> Result<Vec<(PeerId, Addresses, PaymentQuote)>, NetworkError> {
-    network
-        .get_store_quote_from_network(
->>>>>>> cb5caf67
             NetworkAddress::from(ChunkAddress::new(content_addr)),
             data_type,
             data_size,
         )
         .await
-<<<<<<< HEAD
         .inspect_err(|err| {
             error!("Error while fetching store quote: {err:?}");
         })?;
@@ -255,45 +244,11 @@
     let quotes = maybe_quotes.unwrap_or_default();
     let quotes_with_peer_id = quotes
         .into_iter()
-        .filter_map(|quote| match quote.peer_id() {
-            Ok(peer_id) => Some((peer_id, quote)),
+        .filter_map(|(peer, quote)| match quote.peer_id() {
+            Ok(peer_id) => Some((peer_id, Addresses(peer.addrs), quote)),
             Err(e) => {
                 warn!("Ignoring invalid quote with invalid peer id: {e}");
                 None
-=======
-}
-
-/// Fetch a store quote for a content address with a retry strategy.
-async fn fetch_store_quote_with_retries(
-    network: Network,
-    content_addr: XorName,
-    data_type: u32,
-    data_size: usize,
-) -> Result<(XorName, Vec<(PeerId, Addresses, PaymentQuote)>), CostError> {
-    let mut retries = 0;
-
-    loop {
-        match fetch_store_quote(&network, content_addr, data_type, data_size).await {
-            Ok(quote) => {
-                if quote.is_empty() {
-                    // Empty quotes indicates the record already exists.
-                    break Ok((content_addr, quote));
-                }
-                if quote.len() < CLOSE_GROUP_SIZE {
-                    retries += 1;
-                    error!("Error while fetching store quote: not enough quotes ({}/{CLOSE_GROUP_SIZE}), retry #{retries}, quotes {quote:?}",
-                        quote.len());
-                    if retries > 2 {
-                        break Err(CostError::NotEnoughNodeQuotes {
-                            content_addr,
-                            got: quote.len(),
-                            required: CLOSE_GROUP_SIZE,
-                        });
-                    }
-                } else {
-                    break Ok((content_addr, quote));
-                }
->>>>>>> cb5caf67
             }
         })
         .collect();
