--- conflicted
+++ resolved
@@ -60,11 +60,6 @@
                     step,
                 },
             )) => self.handle_kad_progress_event(id, result, &stats, &step),
-<<<<<<< HEAD
-            SwarmEvent::Behaviour(AutonomiClientBehaviourEvent::Identify(
-                libp2p::identify::Event::Received { peer_id, info, .. },
-            )) => self.handle_identify_received_event(peer_id, info),
-=======
             SwarmEvent::Behaviour(AutonomiClientBehaviourEvent::Identify(identify_event)) => {
                 self.handle_identify_event(identify_event)
             }
@@ -105,7 +100,6 @@
 
                 Ok(())
             }
->>>>>>> 0f7e1081
             _other_event => {
                 trace!("Other event: {:?}", _other_event);
                 Ok(())
@@ -214,6 +208,8 @@
                 debug!(
                     "identify: received info from {peer_id:?} on {connection_id:?}. Info: {info:?}"
                 );
+
+                let banned = self.handle_blocklist(*peer_id, info);
 
                 let Some((peer_id, addr_fom_connection)) =
                     self.live_connected_peers.get(connection_id)
@@ -238,10 +234,12 @@
                 addr.push(Protocol::P2p(*peer_id));
                 trace!("Peer {peer_id:?} is a normal peer, crafted valid multiaddress : {addr:?}.");
 
-                if let Some(bootstrap_cache) = &self.bootstrap_cache {
-                    let bootstrap_cache = bootstrap_cache.clone();
-                    #[allow(clippy::let_underscore_future)]
-                    let _ = tokio::spawn(async move { bootstrap_cache.add_addr(addr).await });
+                if !banned {
+                    if let Some(bootstrap_cache) = &self.bootstrap_cache {
+                        let bootstrap_cache = bootstrap_cache.clone();
+                        #[allow(clippy::let_underscore_future)]
+                        let _ = tokio::spawn(async move { bootstrap_cache.add_addr(addr).await });
+                    }
                 }
             }
             _ => {
@@ -271,18 +269,10 @@
 
         Ok(())
     }
-<<<<<<< HEAD
-
-    fn handle_identify_received_event(
-        &mut self,
-        peer_id: PeerId,
-        info: libp2p::identify::Info,
-    ) -> Result<(), NetworkDriverError> {
-        self.handle_blocklist(peer_id, info);
-        Ok(())
-    }
-
-    fn handle_blocklist(&mut self, peer_id: PeerId, info: libp2p::identify::Info) {
+
+    /// Check if the peer needs to be banned.
+    /// Returns whether the peer was banned.
+    fn handle_blocklist(&mut self, peer_id: PeerId, info: &libp2p::identify::Info) -> bool {
         // Check which required protocols are missing
         let missing_protocols: Vec<&&str> = REQUIRED_PROTOCOLS
             .iter()
@@ -300,9 +290,11 @@
             if let Some(_dead_peer) = self.swarm.behaviour_mut().kademlia.remove_peer(&peer_id) {
                 error!("Blocking peer {peer_id:?} as it does not support mandatory protocols. Missing: {:?}", missing_protocols);
             }
-        }
-    }
-=======
+            return true;
+        }
+
+        false
+    }
 }
 
 /// Helper function to print formatted connection role info.
@@ -343,5 +335,4 @@
 
 fn is_a_relayed_peer<'a>(mut addrs: impl Iterator<Item = &'a Multiaddr>) -> bool {
     addrs.any(|multiaddr| multiaddr.iter().any(|p| matches!(p, Protocol::P2pCircuit)))
->>>>>>> 0f7e1081
 }